--- conflicted
+++ resolved
@@ -15,7 +15,6 @@
 ### New Features
 
 * Made it possible to share the Kanban view publicly. [#1146](https://gitlab.com/bramw/baserow/-/issues/1146)
-<<<<<<< HEAD
 * New templates:
     * Copy Management
     * Hiking Guide
@@ -28,9 +27,7 @@
     * Benefit Show Manager
     * Car Hunt
     * Wedding Client Planner
-=======
 * Added link, button, get_link_label and get_link_url formula functions. [#818](https://gitlab.com/bramw/baserow/-/issues/818)
->>>>>>> 5dc6ca99
 
 ### Bug Fixes
 
